--- conflicted
+++ resolved
@@ -45,12 +45,8 @@
     ..addCommand(new JavaTestCommand(packagesDir))
     ..addCommand(new ListCommand(packagesDir))
     ..addCommand(new VersionCheckCommand(packagesDir))
-<<<<<<< HEAD
-    ..addCommand(new GenPubspecCommand(packagesDir))
+    ..addCommand(new CreateAllPluginsAppCommand(packagesDir))
     ..addCommand(new LicenseTestCommand(packagesDir));
-=======
-    ..addCommand(new CreateAllPluginsAppCommand(packagesDir));
->>>>>>> ab4eeb59
 
   commandRunner.run(args).catchError((Object e) {
     final ToolExit toolExit = e;
